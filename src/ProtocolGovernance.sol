// SPDX-License-Identifier: BSL-1.1
pragma solidity ^0.8.13;

import "@openzeppelin/contracts/utils/structs/EnumerableSet.sol";
import "@openzeppelin/contracts/utils/introspection/ERC165.sol";
import "./interfaces/IProtocolGovernance.sol";
import "./utils/DefaultAccessControl.sol";

/// @notice Contract of the system protocol governance
contract ProtocolGovernance is IProtocolGovernance, ERC165, DefaultAccessControl {
    /// @notice Thrown when a value of a parameter is not valid
    error InvalidValue();

    /// @notice Thrown when a pool address is not valid
    error InvalidPool();

    /// @notice Thrown when a value is incorrectly equal to zero
    error ValueZero();

    using EnumerableSet for EnumerableSet.AddressSet;

    uint256 public constant DENOMINATOR = 10**9;

    EnumerableSet.AddressSet private _whitelistedPools;

    ProtocolParams private _protocolParams;

    /// @inheritdoc IProtocolGovernance
<<<<<<< HEAD
    mapping(address => uint256) public liquidationThreshold;

    /// @notice Mapping, returning if token capital is limited or not
    mapping(address => bool) private _isTokenCapitalLimited;
=======
    mapping(address => uint256) public liquidationThresholdD;
>>>>>>> d18c6a0c

    /// @notice Mapping, returning token capital limit (in token weis)
    mapping(address => uint256) private _tokenCapitalLimit;

<<<<<<< HEAD
    /// @notice Creates a new contract
    /// @param admin Protocol admin
    constructor(address admin) DefaultAccessControl(admin) {
        _protocolParams.maxDebtPerVault = type(uint256).max;
=======
    constructor(address admin, uint256 maxDebtPerVault) DefaultAccessControl(admin) {
        _protocolParams.maxDebtPerVault = maxDebtPerVault;
>>>>>>> d18c6a0c
    }

    // -------------------  EXTERNAL, VIEW  -------------------

    /// @inheritdoc IProtocolGovernance
    function protocolParams() external view returns (ProtocolParams memory) {
        return _protocolParams;
    }

    /// @inheritdoc IProtocolGovernance
    function isPoolWhitelisted(address pool) external view returns (bool) {
        return (_whitelistedPools.contains(pool));
    }

    /// @inheritdoc IProtocolGovernance
    function getTokenLimit(address token) external view returns (uint256) {
        uint256 limit = _tokenCapitalLimit[token];
        if (limit == 0) {
            return type(uint256).max;
        }
        return limit;
    }

    function whitelistedPool(uint256 i) external view returns (address) {
        return _whitelistedPools.at(i);
    }

    /// @inheritdoc IERC165
    function supportsInterface(bytes4 interfaceId)
        public
        view
        override(ERC165, IERC165, AccessControlEnumerable)
        returns (bool)
    {
        return (interfaceId == type(IProtocolGovernance).interfaceId) || super.supportsInterface(interfaceId);
    }

    // -------------------  EXTERNAL, MUTATING  -------------------

    /// @inheritdoc IProtocolGovernance
    function changeLiquidationFee(uint256 liquidationFeeD) external {
        _requireAdmin();
        if (liquidationFeeD > DENOMINATOR) {
            revert InvalidValue();
        }
        _protocolParams.liquidationFeeD = liquidationFeeD;
        emit LiquidationFeeChanged(tx.origin, msg.sender, liquidationFeeD);
    }

    /// @inheritdoc IProtocolGovernance
    function changeLiquidationPremium(uint256 liquidationPremiumD) external {
        _requireAdmin();
        if (liquidationPremiumD > DENOMINATOR) {
            revert InvalidValue();
        }
        _protocolParams.liquidationPremiumD = liquidationPremiumD;
        emit LiquidationPremiumChanged(tx.origin, msg.sender, liquidationPremiumD);
    }

    /// @inheritdoc IProtocolGovernance
    function changeMaxDebtPerVault(uint256 maxDebtPerVault) external {
        _requireAdmin();
        _protocolParams.maxDebtPerVault = maxDebtPerVault;
        emit MaxDebtPerVaultChanged(tx.origin, msg.sender, maxDebtPerVault);
    }

    /// @inheritdoc IProtocolGovernance
    function changeMinSingleNftCollateral(uint256 minSingleNftCollateral) external {
        _requireAdmin();
        _protocolParams.minSingleNftCollateral = minSingleNftCollateral;
        emit MinSingleNftCollateralChanged(tx.origin, msg.sender, minSingleNftCollateral);
    }

    /// @inheritdoc IProtocolGovernance
    function setWhitelistedPool(address pool) external {
        _requireAdmin();
        if (pool == address(0)) {
            revert AddressZero();
        }
        _whitelistedPools.add(pool);
        emit WhitelistedPoolSet(tx.origin, msg.sender, pool);
    }

    /// @inheritdoc IProtocolGovernance
    function revokeWhitelistedPool(address pool) external {
        _requireAdmin();
        _whitelistedPools.remove(pool);
        liquidationThresholdD[pool] = 0;
        emit WhitelistedPoolRevoked(tx.origin, msg.sender, pool);
    }

    /// @inheritdoc IProtocolGovernance
    function setLiquidationThreshold(address pool, uint256 liquidationThresholdD_) external {
        _requireAdmin();
        if (pool == address(0)) {
            revert AddressZero();
        }
        if (!_whitelistedPools.contains(pool)) {
            revert InvalidPool();
        }
        if (liquidationThresholdD_ > DENOMINATOR) {
            revert InvalidValue();
        }

        liquidationThresholdD[pool] = liquidationThresholdD_;
        emit LiquidationThresholdSet(tx.origin, msg.sender, pool, liquidationThresholdD_);
    }

    /// @inheritdoc IProtocolGovernance
    function setTokenLimit(address token, uint256 newLimit) external {
        _requireAdmin();
        if (token == address(0)) {
            revert AddressZero();
        }

        _tokenCapitalLimit[token] = newLimit;
        emit TokenLimitSet(tx.origin, msg.sender, token, newLimit);
    }

    // --------------------------  EVENTS  --------------------------

<<<<<<< HEAD
    /// @notice Emitted when liquidation fee is updated
    /// @param origin Origin of the transaction (tx.origin)
    /// @param sender Sender of the call (msg.sender)
    /// @param liquidationFee The new liquidation fee
    event LiquidationFeeChanged(address indexed origin, address indexed sender, uint256 liquidationFee);

    /// @notice Emitted when liquidation premium is updated
    /// @param origin Origin of the transaction (tx.origin)
    /// @param sender Sender of the call (msg.sender)
    /// @param liquidationPremium The new liquidation premium
    event LiquidationPremiumChanged(address indexed origin, address indexed sender, uint256 liquidationPremium);

    /// @notice Emitted when max debt per vault is updated
    /// @param origin Origin of the transaction (tx.origin)
    /// @param sender Sender of the call (msg.sender)
    /// @param maxDebtPerVault The new max debt per vault
    event MaxDebtPerVaultChanged(address indexed origin, address indexed sender, uint256 maxDebtPerVault);

    /// @notice Emitted when min nft capital is updated
    /// @param origin Origin of the transaction (tx.origin)
    /// @param sender Sender of the call (msg.sender)
    /// @param minSingleNftCapital The new min nft capital
    event MinSingleNftCapitalChanged(address indexed origin, address indexed sender, uint256 minSingleNftCapital);

    /// @notice Emitted when liquidation threshold for a specific pool is updated
    /// @param origin Origin of the transaction (tx.origin)
    /// @param sender Sender of the call (msg.sender)
    /// @param pool The given pool
    /// @param liquidationRatio The new liquidation ratio
=======
    event LiquidationFeeChanged(address indexed origin, address indexed sender, uint256 liquidationFeeD);
    event LiquidationPremiumChanged(address indexed origin, address indexed sender, uint256 liquidationPremiumD);
    event MaxDebtPerVaultChanged(address indexed origin, address indexed sender, uint256 maxDebtPerVault);
    event MinSingleNftCollateralChanged(address indexed origin, address indexed sender, uint256 minSingleNftCollateral);
>>>>>>> d18c6a0c
    event LiquidationThresholdSet(
        address indexed origin,
        address indexed sender,
        address pool,
        uint256 liquidationThresholdD_
    );

    /// @notice Emitted when new pool is added to the whitelist
    /// @param origin Origin of the transaction (tx.origin)
    /// @param sender Sender of the call (msg.sender)
    /// @param pool The new whitelisted pool
    event WhitelistedPoolSet(address indexed origin, address indexed sender, address pool);

    /// @notice Emitted when pool is deleted from the whitelist
    /// @param origin Origin of the transaction (tx.origin)
    /// @param sender Sender of the call (msg.sender)
    /// @param pool The deleted whitelisted pool
    event WhitelistedPoolRevoked(address indexed origin, address indexed sender, address pool);

    /// @notice Emitted when token capital limit is set
    /// @param origin Origin of the transaction (tx.origin)
    /// @param sender Sender of the call (msg.sender)
    /// @param token The token address
    /// @param stagedLimit The new token capital limit
    event TokenLimitSet(address indexed origin, address indexed sender, address token, uint256 stagedLimit);
}<|MERGE_RESOLUTION|>--- conflicted
+++ resolved
@@ -26,27 +26,16 @@
     ProtocolParams private _protocolParams;
 
     /// @inheritdoc IProtocolGovernance
-<<<<<<< HEAD
-    mapping(address => uint256) public liquidationThreshold;
-
-    /// @notice Mapping, returning if token capital is limited or not
-    mapping(address => bool) private _isTokenCapitalLimited;
-=======
     mapping(address => uint256) public liquidationThresholdD;
->>>>>>> d18c6a0c
 
     /// @notice Mapping, returning token capital limit (in token weis)
     mapping(address => uint256) private _tokenCapitalLimit;
 
-<<<<<<< HEAD
     /// @notice Creates a new contract
     /// @param admin Protocol admin
-    constructor(address admin) DefaultAccessControl(admin) {
-        _protocolParams.maxDebtPerVault = type(uint256).max;
-=======
+    /// @param maxDebtPerVault Initial max possible debt to a one vault (nominated in MUSD weis)
     constructor(address admin, uint256 maxDebtPerVault) DefaultAccessControl(admin) {
         _protocolParams.maxDebtPerVault = maxDebtPerVault;
->>>>>>> d18c6a0c
     }
 
     // -------------------  EXTERNAL, VIEW  -------------------
@@ -168,42 +157,35 @@
 
     // --------------------------  EVENTS  --------------------------
 
-<<<<<<< HEAD
     /// @notice Emitted when liquidation fee is updated
     /// @param origin Origin of the transaction (tx.origin)
     /// @param sender Sender of the call (msg.sender)
-    /// @param liquidationFee The new liquidation fee
-    event LiquidationFeeChanged(address indexed origin, address indexed sender, uint256 liquidationFee);
+    /// @param liquidationFeeD The new liquidation fee (multiplied by DENOMINATOR)
+    event LiquidationFeeChanged(address indexed origin, address indexed sender, uint256 liquidationFeeD);
 
     /// @notice Emitted when liquidation premium is updated
     /// @param origin Origin of the transaction (tx.origin)
     /// @param sender Sender of the call (msg.sender)
-    /// @param liquidationPremium The new liquidation premium
-    event LiquidationPremiumChanged(address indexed origin, address indexed sender, uint256 liquidationPremium);
+    /// @param liquidationPremiumD The new liquidation premium (multiplied by DENOMINATOR)
+    event LiquidationPremiumChanged(address indexed origin, address indexed sender, uint256 liquidationPremiumD);
 
     /// @notice Emitted when max debt per vault is updated
     /// @param origin Origin of the transaction (tx.origin)
     /// @param sender Sender of the call (msg.sender)
-    /// @param maxDebtPerVault The new max debt per vault
+    /// @param maxDebtPerVault The new max debt per vault (nominated in MUSD weis)
     event MaxDebtPerVaultChanged(address indexed origin, address indexed sender, uint256 maxDebtPerVault);
 
-    /// @notice Emitted when min nft capital is updated
-    /// @param origin Origin of the transaction (tx.origin)
-    /// @param sender Sender of the call (msg.sender)
-    /// @param minSingleNftCapital The new min nft capital
-    event MinSingleNftCapitalChanged(address indexed origin, address indexed sender, uint256 minSingleNftCapital);
+    /// @notice Emitted when min nft collateral is updated
+    /// @param origin Origin of the transaction (tx.origin)
+    /// @param sender Sender of the call (msg.sender)
+    /// @param minSingleNftCollateral The new min nft collateral (nominated in MUSD weis)
+    event MinSingleNftCollateralChanged(address indexed origin, address indexed sender, uint256 minSingleNftCollateral);
 
     /// @notice Emitted when liquidation threshold for a specific pool is updated
     /// @param origin Origin of the transaction (tx.origin)
     /// @param sender Sender of the call (msg.sender)
     /// @param pool The given pool
-    /// @param liquidationRatio The new liquidation ratio
-=======
-    event LiquidationFeeChanged(address indexed origin, address indexed sender, uint256 liquidationFeeD);
-    event LiquidationPremiumChanged(address indexed origin, address indexed sender, uint256 liquidationPremiumD);
-    event MaxDebtPerVaultChanged(address indexed origin, address indexed sender, uint256 maxDebtPerVault);
-    event MinSingleNftCollateralChanged(address indexed origin, address indexed sender, uint256 minSingleNftCollateral);
->>>>>>> d18c6a0c
+    /// @param liquidationThresholdD_ The new liquidation threshold (multiplied by DENOMINATOR)
     event LiquidationThresholdSet(
         address indexed origin,
         address indexed sender,
