--- conflicted
+++ resolved
@@ -124,12 +124,11 @@
     mapping(uint256 => uint256) public debtFee;
 
     mapping(uint256 => uint256) private _lastDebtFeeUpdateTimestamp;
-<<<<<<< HEAD
+
+    /// @notice Mapping, returning last cumulative sum of debt fees by vault id
+    mapping(uint256 => uint256) private _lastDebtFeeUpdateCumulativeSum;
 
     /// @notice Mapping, returning current maximal possible supply in NFTs for a token
-=======
-    mapping(uint256 => uint256) private _lastDebtFeeUpdateCumulativeSum;
->>>>>>> 8083c4a7
     mapping(address => uint256) public maxCollateralSupply;
 
     mapping(uint256 => PositionInfo) private _positionInfo;
@@ -137,17 +136,14 @@
     /// @notice State variable, returning vaults quantity (gets incremented after opening a new vault).
     uint256 public vaultCount = 0;
 
-<<<<<<< HEAD
     /// @notice Array, contatining stabilisation fee updates history.
     uint256[] public stabilisationFeeUpdate;
 
     /// @notice Array, contatining stabilisation fee update timestamps history.
     uint256[] public stabilisationFeeUpdateTimestamp;
-=======
-    uint256 public stabilisationFee;
-    uint256 public lastStabilisationFeeUpdateTimestamp;
+    
+    /// @notice State variable, meaning time-weighted cumulative stabilisation fee
     uint256 public cumulativeStabilisationFeePerSecond = 0;
->>>>>>> 8083c4a7
 
     /// @notice Creates a new contract
     /// @param admin Protocol admin
@@ -234,15 +230,6 @@
         return debt[vaultId] + debtFee[vaultId] + _calculateDebtFees(vaultId);
     }
 
-<<<<<<< HEAD
-    /// @notice Get up-to-date stabilisation fee
-    /// @return uint256 Stabilisation fee
-    function stabilisationFee() external view returns (uint256) {
-        return stabilisationFeeUpdate[stabilisationFeeUpdate.length - 1];
-    }
-
-=======
->>>>>>> 8083c4a7
     // -------------------  EXTERNAL, MUTATING  -------------------
 
     /// @notice Open a new Vault
