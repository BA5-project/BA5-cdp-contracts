// SPDX-License-Identifier: BSL-1.1
pragma solidity 0.8.13;

import "@openzeppelin/contracts/token/ERC20/extensions/IERC20Metadata.sol";
import "@openzeppelin/contracts/utils/structs/EnumerableSet.sol";
import "../interfaces/external/chainlink/IAggregatorV3.sol";
import "../interfaces/oracles/IOracle.sol";
import "../libraries/external/FullMath.sol";
import "../utils/DefaultAccessControl.sol";

/// @notice Contract for getting chainlink data
contract ChainlinkOracle is IOracle, DefaultAccessControl {
    error InvalidValue();

    using EnumerableSet for EnumerableSet.AddressSet;

    uint256 public constant DECIMALS = 18;
    uint256 public constant Q96 = 2**96;

    /// @notice Mapping, returning oracle for token
    mapping(address => address) public oraclesIndex;
<<<<<<< HEAD

    /// @notice Mapping, returning the sum of decimals values of token and chainlink oracle
    mapping(address => uint256) public decimalsIndex;
=======
    mapping(address => uint256) public priceMultiplier;
>>>>>>> 96cc889b
    EnumerableSet.AddressSet private _tokens;

    /// @notice Creates a new contract
    /// @param tokens Initial supported tokens
    /// @param oracles Initial approved Chainlink oracles
    /// @param admin Protocol admin
    constructor(
        address[] memory tokens,
        address[] memory oracles,
        address admin
    ) DefaultAccessControl(admin) {
        _addChainlinkOracles(tokens, oracles);
    }

    // -------------------------  EXTERNAL, VIEW  ------------------------------

    /// @notice Returns if an oracle was approved for a token
    /// @param token A given token address
    /// @return bool True if an oracle was approved for a token, else - false
    function hasOracle(address token) external view returns (bool) {
        return _tokens.contains(token);
    }

    /// @notice Get all tokens which have approved oracles
    /// @return address[] Array of supported tokens
    function supportedTokens() external view returns (address[] memory) {
        return _tokens.values();
    }

    /// @inheritdoc IOracle
    function price(address token) external view returns (bool success, uint256 priceX96) {
        priceX96 = 0;
        IAggregatorV3 chainlinkOracle = IAggregatorV3(oraclesIndex[token]);
        if (address(chainlinkOracle) == address(0)) {
            return (false, priceX96);
        }
        uint256 oraclePrice;
        (success, oraclePrice) = _queryChainlinkOracle(chainlinkOracle);
        if (!success) {
            return (false, priceX96);
        }

        success = true;
        priceX96 = oraclePrice * priceMultiplier[token];
    }

    /// @inheritdoc IERC165
    function supportsInterface(bytes4 interfaceId) public view override returns (bool) {
        return super.supportsInterface(interfaceId) || interfaceId == type(IOracle).interfaceId;
    }

    // -------------------------  EXTERNAL, MUTATING  ------------------------------

    /// @notice Add more chainlink oracles and tokens
    /// @param tokens Array of new tokens
    /// @param oracles Array of new oracles
    function addChainlinkOracles(address[] memory tokens, address[] memory oracles) external {
        _requireAdmin();
        _addChainlinkOracles(tokens, oracles);
    }

    // -------------------------  INTERNAL, VIEW  ------------------------------

    /// @notice Attempt to send a price query to chainlink oracle
    /// @param oracle Chainlink oracle
    /// @return success Query to chainlink oracle (if oracle.latestRoundData call works correctly => the answer can be received), answer Result of the query
    function _queryChainlinkOracle(IAggregatorV3 oracle) internal view returns (bool success, uint256 answer) {
        try oracle.latestRoundData() returns (uint80, int256 ans, uint256, uint256, uint80) {
            return (true, uint256(ans));
        } catch (bytes memory) {
            return (false, 0);
        }
    }

    // -------------------------  INTERNAL, MUTATING  ------------------------------

    /// @notice Add more chainlink oracles and tokens (internal)
    /// @param tokens Array of new tokens
    /// @param oracles Array of new oracles
    function _addChainlinkOracles(address[] memory tokens, address[] memory oracles) internal {
        if (tokens.length != oracles.length) {
            revert InvalidValue();
        }
        for (uint256 i = 0; i < tokens.length; i++) {
            address token = tokens[i];
            address oracle = oracles[i];
            _tokens.add(token);
            oraclesIndex[token] = oracle;

            uint256 decimals = uint256(IERC20Metadata(token).decimals() + IAggregatorV3(oracle).decimals());
            uint256 multiplierNumerator = 1;
            uint256 multiplierDenominator = 1;
            if (DECIMALS > decimals) {
                multiplierNumerator *= 10**(DECIMALS - decimals);
            } else if (decimals > DECIMALS) {
                multiplierDenominator *= 10**(decimals - DECIMALS);
            }
            priceMultiplier[token] = FullMath.mulDiv(multiplierNumerator, Q96, multiplierDenominator);
        }
        emit TokensAndOraclesAdded(tx.origin, msg.sender, tokens, oracles);
    }

    // --------------------------  EVENTS  --------------------------

    /// @notice Emitted when new tokens and Chainlink oracles are added
    /// @param origin Origin of the transaction (tx.origin)
    /// @param sender Sender of the call (msg.sender)
    /// @param tokens Tokens added
    /// @param oracles Oracles added for the tokens
<<<<<<< HEAD
    event TokensAndOraclesAdded(address indexed origin, address indexed sender, address[] tokens, address[] oracles);
=======
    event OraclesAdded(address indexed origin, address indexed sender, address[] tokens, address[] oracles);
>>>>>>> 96cc889b
}<|MERGE_RESOLUTION|>--- conflicted
+++ resolved
@@ -19,13 +19,11 @@
 
     /// @notice Mapping, returning oracle for token
     mapping(address => address) public oraclesIndex;
-<<<<<<< HEAD
 
-    /// @notice Mapping, returning the sum of decimals values of token and chainlink oracle
-    mapping(address => uint256) public decimalsIndex;
-=======
+    /// @notice Mapping, returning price multiplier for each  token
     mapping(address => uint256) public priceMultiplier;
->>>>>>> 96cc889b
+
+    /// @notice Address set, containing tokens, supported by the oracles
     EnumerableSet.AddressSet private _tokens;
 
     /// @notice Creates a new contract
@@ -125,19 +123,15 @@
             }
             priceMultiplier[token] = FullMath.mulDiv(multiplierNumerator, Q96, multiplierDenominator);
         }
-        emit TokensAndOraclesAdded(tx.origin, msg.sender, tokens, oracles);
+        emit OraclesAdded(tx.origin, msg.sender, tokens, oracles);
     }
 
     // --------------------------  EVENTS  --------------------------
 
-    /// @notice Emitted when new tokens and Chainlink oracles are added
+    /// @notice Emitted when new Chainlink oracles are added
     /// @param origin Origin of the transaction (tx.origin)
     /// @param sender Sender of the call (msg.sender)
     /// @param tokens Tokens added
     /// @param oracles Oracles added for the tokens
-<<<<<<< HEAD
-    event TokensAndOraclesAdded(address indexed origin, address indexed sender, address[] tokens, address[] oracles);
-=======
     event OraclesAdded(address indexed origin, address indexed sender, address[] tokens, address[] oracles);
->>>>>>> 96cc889b
 }