--- conflicted
+++ resolved
@@ -19,7 +19,6 @@
 
     // -------------------  EXTERNAL, VIEW  -------------------
 
-<<<<<<< HEAD
     /// @notice Liquidation threshold for a certain pool (multiplied by DENOMINATOR)
     /// @dev The logic of this parameter is following:
     /// Assume we have nft's n1,...,nk from corresponding pools with liq.thresholds l1,...,lk and real MUSD values v1,...,vk (which can be obtained from Uni info & Chainlink oracle)
@@ -27,10 +26,7 @@
     /// Hence, 0 <= threshold <= 1 is held
     /// @param pool The given address of pool
     /// @return uint256 Liquidation threshold value (multiplied by DENOMINATOR)
-    function liquidationThreshold(address pool) external view returns (uint256);
-=======
     function liquidationThresholdD(address pool) external view returns (uint256);
->>>>>>> d18c6a0c
 
     /// @notice Global protocol params
     /// @return ProtocolParams Protocol params struct
@@ -51,31 +47,21 @@
 
     // -------------------  EXTERNAL, MUTATING  -------------------
 
-<<<<<<< HEAD
     /// @notice Change liquidation fee to a given value
-    /// @param liquidationFee The new liquidation fee
-    function changeLiquidationFee(uint256 liquidationFee) external;
+    /// @param liquidationFeeD The new liquidation fee (multiplied by DENOMINATOR)
+    function changeLiquidationFee(uint256 liquidationFeeD) external;
 
     /// @notice Change liquidation premium to a given value
-    /// @param liquidationPremium The new liquidation premium
-    function changeLiquidationPremium(uint256 liquidationPremium) external;
-=======
-    function changeLiquidationFee(uint256 liquidationFeeD) external;
-
+    /// @param liquidationPremiumD The new liquidation premium (multiplied by DENOMINATOR)
     function changeLiquidationPremium(uint256 liquidationPremiumD) external;
->>>>>>> d18c6a0c
 
     /// @notice Change max debt per vault to a given value
     /// @param maxDebtPerVault The new max possible debt per vault
     function changeMaxDebtPerVault(uint256 maxDebtPerVault) external;
 
-<<<<<<< HEAD
-    /// @notice Change min single nft capital to a given value (nominated in MUSD weis)
-    /// @param minSingleNftCapital The new min possible nft capital (nominated in MUSD weis)
-    function changeMinSingleNftCapital(uint256 minSingleNftCapital) external;
-=======
+    /// @notice Change min single nft collateral to a given value (nominated in MUSD weis)
+    /// @param minSingleNftCollateral The new min possible nft collateral (nominated in MUSD weis)
     function changeMinSingleNftCollateral(uint256 minSingleNftCollateral) external;
->>>>>>> d18c6a0c
 
     /// @notice Add new pool to the whitelist
     /// @param pool Address of the new whitelisted pool
@@ -85,14 +71,10 @@
     /// @param pool Address of the revoked whitelisted pool
     function revokeWhitelistedPool(address pool) external;
 
-<<<<<<< HEAD
     /// @notice Set liquidation threshold for a given pool
     /// @param pool Address of the pool
-    /// @param liquidationRatio The new liquidation ratio
-    function setLiquidationThreshold(address pool, uint256 liquidationRatio) external;
-=======
+    /// @param liquidationThresholdD_ The new liquidation threshold (multiplied by DENOMINATOR)
     function setLiquidationThreshold(address pool, uint256 liquidationThresholdD_) external;
->>>>>>> d18c6a0c
 
     /// @notice Set new capital limit for a given token (in token weis)
     /// @param token Address of the token
